--- conflicted
+++ resolved
@@ -4,14 +4,12 @@
 The format is based on [Keep a Changelog](https://keepachangelog.com/en/1.0.0/),
 and this project adheres to [Semantic Versioning](https://semver.org/spec/v2.0.0.html).
 
-<<<<<<< HEAD
 ## [Unreleased]
-=======
+
 ## [0.1.2] - 2019-09-23
 ### Changed
 - Support CentOS 7 `setuptools` RPM for installation.
 - C++ build does not depend on installed location of `vrtpktgen`.
->>>>>>> 8c617866
 
 ## [0.1.1] - 2019-09-16
 ### Changed
