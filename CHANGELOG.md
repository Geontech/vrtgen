# Changelog
All notable changes to this project will be documented in this file.

The format is based on [Keep a Changelog](https://keepachangelog.com/en/1.0.0/),
and this project adheres to [Semantic Versioning](https://semver.org/spec/v2.0.0.html).

<<<<<<< HEAD
## [Unreleased]
=======
## [0.2.1] - 2019-11-13
### Fixed
- Using struct fields in packets works again in C++.
>>>>>>> 22034af4

## [0.2.0] - 2019-10-23
### Added
- Support for defining Control/Acknowledge packets.
- C++ code generation of Control/Acknowledge packets.
### Changed
- Command line syntax of `vrtpktgen` changed to require generator name as a positional argument.
- Fixed a bug in replacing existing values in packed binary fields.
- Addressed warnings in generated C++ code.
### Deprecated
- The packet type "command" is deprecated.

## [0.1.2] - 2019-09-23
### Changed
- Support CentOS 7 `setuptools` RPM for installation.
- C++ build does not depend on installed location of `vrtpktgen`.

## [0.1.1] - 2019-09-16
### Changed
- Updated source headers to reference LGPL.

## [0.1.0] - 2019-09-13
### Added
- Python data model for describing VITA 49.2 packets.
- YAML parser for packet defintions.
- Basic support for common CIF0/CIF1 fields.
- Initial C++ code generation backend.<|MERGE_RESOLUTION|>--- conflicted
+++ resolved
@@ -4,13 +4,11 @@
 The format is based on [Keep a Changelog](https://keepachangelog.com/en/1.0.0/),
 and this project adheres to [Semantic Versioning](https://semver.org/spec/v2.0.0.html).
 
-<<<<<<< HEAD
 ## [Unreleased]
-=======
+
 ## [0.2.1] - 2019-11-13
 ### Fixed
 - Using struct fields in packets works again in C++.
->>>>>>> 22034af4
 
 ## [0.2.0] - 2019-10-23
 ### Added
